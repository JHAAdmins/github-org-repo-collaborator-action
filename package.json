<<<<<<< HEAD
{
  "name": "github-org-repo-collaborator-action",
  "version": "2.0.0",
  "description": "A GitHub Action to generate a report which contains repository collaborator details for a GitHub organization.",
  "author": {
    "name": "GitHub Expert Services",
    "email": "services@github.com",
    "url": "https://services.github.com"
  },
  "contributors": [
    {
      "name": "Nick Nagel",
      "email": "nicklegan@github.com",
      "url": "https://github.com/nicklegan"
    }
  ],
  "main": "index.js",
  "repository": "github:JHAAdmins/github-org-repo-collaborator-action",
  "engines": {
    "node": ">=16",
    "npm": ">=7"
  },
  "license": "MIT",
  "scripts": {
    "build": "npx @vercel/ncc build index.js --out dist --license licenses.txt --quiet --minify"
  },
  "dependencies": {
    "@actions/core": "^1.10.1",
    "@actions/github": "^5.0.3",
    "@octokit/auth-app": "^3.6.1",
    "array-sort": "^1.0.0",
    "csv": "^6.1.0"
  }
}
=======
{
  "name": "github-org-repo-collaborator-action",
  "version": "2.0.0",
  "description": "A GitHub Action to generate a report which contains repository collaborator details for a GitHub organization.",
  "author": {
    "name": "GitHub Expert Services",
    "email": "services@github.com",
    "url": "https://services.github.com"
  },
  "contributors": [
    {
      "name": "Nick Nagel",
      "email": "nicklegan@github.com",
      "url": "https://github.com/nicklegan"
    }
  ],
  "main": "index.js",
  "repository": "github:JHAAdmins/github-org-repo-collaborator-action",
  "engines": {
    "node": ">=16",
    "npm": ">=7"
  },
  "license": "MIT",
  "scripts": {
    "build": "npx @vercel/ncc build index.js --out dist --license licenses.txt --quiet --minify"
  },
  "dependencies": {
    "@actions/core": "^1.8.2",
    "@actions/github": "^5.0.3",
    "@octokit/auth-app": "^3.6.1",
    "@octokit/plugin-throttling": "^9.1.0",
    "array-sort": "^1.0.0",
    "csv": "^6.1.0"
  }
}
>>>>>>> 7fc01a94
<|MERGE_RESOLUTION|>--- conflicted
+++ resolved
@@ -1,41 +1,5 @@
-<<<<<<< HEAD
-{
-  "name": "github-org-repo-collaborator-action",
-  "version": "2.0.0",
-  "description": "A GitHub Action to generate a report which contains repository collaborator details for a GitHub organization.",
-  "author": {
-    "name": "GitHub Expert Services",
-    "email": "services@github.com",
-    "url": "https://services.github.com"
-  },
-  "contributors": [
-    {
-      "name": "Nick Nagel",
-      "email": "nicklegan@github.com",
-      "url": "https://github.com/nicklegan"
-    }
-  ],
-  "main": "index.js",
-  "repository": "github:JHAAdmins/github-org-repo-collaborator-action",
-  "engines": {
-    "node": ">=16",
-    "npm": ">=7"
-  },
-  "license": "MIT",
-  "scripts": {
-    "build": "npx @vercel/ncc build index.js --out dist --license licenses.txt --quiet --minify"
-  },
-  "dependencies": {
-    "@actions/core": "^1.10.1",
-    "@actions/github": "^5.0.3",
-    "@octokit/auth-app": "^3.6.1",
-    "array-sort": "^1.0.0",
-    "csv": "^6.1.0"
-  }
-}
-=======
-{
-  "name": "github-org-repo-collaborator-action",
+{ 
+"name": "github-org-repo-collaborator-action",
   "version": "2.0.0",
   "description": "A GitHub Action to generate a report which contains repository collaborator details for a GitHub organization.",
   "author": {
@@ -69,4 +33,3 @@
     "csv": "^6.1.0"
   }
 }
->>>>>>> 7fc01a94
